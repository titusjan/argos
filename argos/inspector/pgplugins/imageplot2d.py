# -*- coding: utf-8 -*-

# This file is part of Argos.
#
# Argos is free software: you can redistribute it and/or modify
# it under the terms of the GNU General Public License as published by
# the Free Software Foundation, either version 3 of the License, or
# (at your option) any later version.
#
# Argos is distributed in the hope that it will be useful,
# but WITHOUT ANY WARRANTY; without even the implied warranty of
# MERCHANTABILITY or FITNESS FOR A PARTICULAR PURPOSE.  See the
# GNU General Public License for more details.
#
# You should have received a copy of the GNU General Public License
# along with Argos. If not, see <http://www.gnu.org/licenses/>.

""" PyQtGraph 2D image plot
"""
from __future__ import division, print_function

import os
import logging, math
import numpy as np
import pyqtgraph as pg

from functools import partial
from collections import OrderedDict

from cmlib import CmLibModel

from argos.info import DEBUGGING
from argos.config.boolcti import BoolCti, BoolGroupCti
from argos.config.choicecti import ChoiceCti
from argos.config.groupcti import MainGroupCti
from argos.inspector.abstract import AbstractInspector, InvalidDataError, UpdateReason
from argos.inspector.pgplugins.colorbar import ArgosColorLegendItem
from argos.inspector.pgplugins.pgctis import (
    X_AXIS, Y_AXIS, BOTH_AXES, NO_LABEL_STR, defaultAutoRangeMethods, PgAxisLabelCti,
    PgAxisCti, PgAxisFlipCti, PgAspectRatioCti, PgAxisRangeCti, PgGridCti,
    PgColorMapCti, PgColorLegendCti, PgColorLegendLabelCti, PgShowHistCti,
    setXYAxesAutoRangeOn, PgPlotDataItemCti)
from argos.inspector.pgplugins.pgplotitem import ArgosPgPlotItem
from argos.qt import Qt, QtCore, QtGui, QtSlot

from argos.utils.cls import array_has_real_numbers, check_class, is_an_array, to_string
from argos.utils.cls import array_kind_label
from argos.utils.masks import (ArrayWithMask, replaceMaskedValueWithFloat,
                               nanPercentileOfSubsampledArrayWithMask)

logger = logging.getLogger(__name__)

ROW_TITLE,    COL_TITLE    = 0, 0  # colspan = 3
ROW_COLOR,    COL_COLOR    = 1, 2  # rowspan = 2
ROW_HOR_LINE, COL_HOR_LINE = 1, 0
ROW_IMAGE,    COL_IMAGE    = 2, 0
ROW_VER_LINE, COL_VER_LINE = 2, 1
ROW_PROBE,    COL_PROBE    = 3, 0  # colspan = 2


def calcPgImagePlot2dDataRange(pgImagePlot2d, percentage, crossPlot, subsample):
    """ Calculates the range from the inspectors' sliced array. Discards percentage of the minimum
        and percentage of the maximum values of the inspector.slicedArray

        :param pgImagePlot2d: the range methods will work on (the sliced array) of this inspector.
        :param float percentage: percentage that will be discarded.
        :param bool crossPlot: if None, the range will be calculated from the entire sliced array,
            if "horizontal" or "vertical" the range will be calculated from the data under the
            horizontal or vertical cross hairs.
            If the cursor is outside the image, there is no valid data under the cross-hair and
            the range will be determined from the sliced array as a fall back.
        :param bool subsample: if True, the image will be subsampled (to 200 by 200) before
            calculating the range. This to improve performance by large images.
    """
    check_class(pgImagePlot2d.slicedArray, ArrayWithMask) # sanity check

    if crossPlot is None:
        array = pgImagePlot2d.slicedArray  # the whole image

    elif crossPlot == 'horizontal':
        if pgImagePlot2d.crossPlotRow is not None:
            array = pgImagePlot2d.slicedArray[pgImagePlot2d.crossPlotRow, :]
        else:
            array = pgImagePlot2d.slicedArray # fall back on complete sliced array

    elif crossPlot == 'vertical':
        if pgImagePlot2d.crossPlotCol is not None:
            array = pgImagePlot2d.slicedArray[:, pgImagePlot2d.crossPlotCol]
        else:
            array = pgImagePlot2d.slicedArray # fall back on complete sliced array
    else:
        raise ValueError("crossPlot must be: None, 'horizontal' or 'vertical', got: {}"
                         .format(crossPlot))

    return nanPercentileOfSubsampledArrayWithMask(array, (percentage, 100 - percentage), subsample)


def crossPlotAutoRangeMethods(pgImagePlot2d, crossPlot, intialItems=None):
    """ Creates an ordered dict with autorange methods for an PgImagePlot2d inspector.

        :param pgImagePlot2d: the range methods will work on (the sliced array) of this inspector.
        :param crossPlot: if None, the range will be calculated from the entire sliced array,
            if "horizontal" or "vertical" the range will be calculated from the data under the
            horizontal or vertical cross hairs
        :param intialItems: will be passed on to the  OrderedDict constructor.
    """
    rangeFunctions = OrderedDict({} if intialItems is None else intialItems)

    # If crossPlot is "horizontal" or "vertical" make functions that determine the range from the
    # data at the cross hair.
    if crossPlot:
        rangeFunctions['cross all data'] = partial(calcPgImagePlot2dDataRange, pgImagePlot2d,
                                                   0.0, crossPlot)
        for percentage in [0.1, 0.2, 0.5, 1, 2, 5, 10, 20]:
            label = "cross discard {}%".format(percentage)
            rangeFunctions[label] = partial(calcPgImagePlot2dDataRange, pgImagePlot2d,
                                            percentage, crossPlot)

    # Always add functions that determine the data from the complete sliced array.
    for percentage in [0.1, 0.2, 0.5, 1, 2, 5, 10, 20]:
        rangeFunctions['image all data'] = partial(calcPgImagePlot2dDataRange, pgImagePlot2d,
                                                   0.0, None)

        label = "image discard {}%".format(percentage)
        rangeFunctions[label] = partial(calcPgImagePlot2dDataRange, pgImagePlot2d,
                                        percentage, None)
    return rangeFunctions



class PgImagePlot2dCti(MainGroupCti):
    """ Configuration tree item for a PgImagePlot2dCti inspector
    """
    def __init__(self, pgImagePlot2d, nodeName):
        """ Constructor

            Maintains a link to the target pgImagePlot2d inspector, so that changes in the
            configuration can be applied to the target by simply calling the apply method.
            Vice versa, it can connect signals to the target.
        """
        super(PgImagePlot2dCti, self).__init__(nodeName)
        check_class(pgImagePlot2d, PgImagePlot2d)
        self.pgImagePlot2d = pgImagePlot2d
        imagePlotItem = self.pgImagePlot2d.imagePlotItem
        viewBox = imagePlotItem.getViewBox()

        self.insertChild(
            ChoiceCti('title', 0, editable=True,
                      configValues=["{base-name} -- {name} {slices}",
                                    "{name} {slices}", "{path} {slices}"]))

        #### Axes ####

        self.aspectLockedCti = self.insertChild(PgAspectRatioCti(viewBox))

        self.xAxisCti = self.insertChild(PgAxisCti('x-axis'))
        self.xAxisCti.insertChild(
            PgAxisLabelCti(imagePlotItem, 'bottom', self.pgImagePlot2d.collector,
                           defaultData=1,
                           configValues=[NO_LABEL_STR, "{x-dim} [index]"]))
        self.xFlippedCti = self.xAxisCti.insertChild(PgAxisFlipCti(viewBox, X_AXIS))
        self.xAxisRangeCti = self.xAxisCti.insertChild(PgAxisRangeCti(viewBox, X_AXIS))

        self.yAxisCti = self.insertChild(PgAxisCti('y-axis'))
        self.yAxisCti.insertChild(
            PgAxisLabelCti(imagePlotItem, 'left', self.pgImagePlot2d.collector,
                           defaultData=1,
                           configValues=[NO_LABEL_STR, "{y-dim} [index]"]))
        self.yFlippedCti = self.yAxisCti.insertChild(
            PgAxisFlipCti(viewBox, Y_AXIS, defaultData=True))
        self.yAxisRangeCti = self.yAxisCti.insertChild(PgAxisRangeCti(viewBox, Y_AXIS))

        #### Color scale ####

        self.colorCti = self.insertChild(PgAxisCti('color scale'))

        self.colorCti.insertChild(PgColorMapCti(self.pgImagePlot2d.colorLegendItem))

        self.colorCti.insertChild(PgColorLegendLabelCti(
            pgImagePlot2d.colorLegendItem, self.pgImagePlot2d.collector, defaultData=1,
            configValues=[NO_LABEL_STR, "{name} {unit}", "{path} {unit}",
                          "{name}", "{path}", "{raw-unit}"]))

        self.showHistCti = self.colorCti.insertChild(PgShowHistCti(pgImagePlot2d.colorLegendItem))

        colorAutoRangeFunctions = defaultAutoRangeMethods(self.pgImagePlot2d)
        self.colorLegendCti = self.colorCti.insertChild(
            PgColorLegendCti(pgImagePlot2d.colorLegendItem, colorAutoRangeFunctions,
                             nodeName="range"))

        self.zoomModeCti = self.insertChild(BoolCti('rectangle zoom mode', False))

        ### Probe and cross-hair plots ###

        self.probeCti = self.insertChild(BoolCti('show probe', True))
        self.crossPlotGroupCti = self.insertChild(BoolGroupCti('cross-hair', expanded=False))
        self.crossPenCti = self.crossPlotGroupCti.insertChild(PgPlotDataItemCti(expanded=False))

        self.horCrossPlotCti = self.crossPlotGroupCti.insertChild(
            BoolCti('horizontal', False, expanded=False))

        self.horCrossPlotCti.insertChild(PgGridCti(pgImagePlot2d.horCrossPlotItem))
        self.horCrossPlotRangeCti = self.horCrossPlotCti.insertChild(
            PgAxisRangeCti(
                self.pgImagePlot2d.horCrossPlotItem.getViewBox(), Y_AXIS, nodeName="data range",
                autoRangeFunctions=crossPlotAutoRangeMethods(self.pgImagePlot2d, "horizontal")))

        self.verCrossPlotCti = self.crossPlotGroupCti.insertChild(
            BoolCti('vertical', False, expanded=False))
        self.verCrossPlotCti.insertChild(PgGridCti(pgImagePlot2d.verCrossPlotItem))
        self.verCrossPlotRangeCti = self.verCrossPlotCti.insertChild(
            PgAxisRangeCti(
                self.pgImagePlot2d.verCrossPlotItem.getViewBox(), X_AXIS, nodeName="data range",
                autoRangeFunctions=crossPlotAutoRangeMethods(self.pgImagePlot2d, "vertical")))

        # Connect signals.

        # Use a queued connect to schedule the reset after current events have been processed.
        self.pgImagePlot2d.colorLegendItem.sigResetColorScale.connect(
            self.colorLegendCti.setAutoRangeOn, type=Qt.QueuedConnection)
        self.pgImagePlot2d.imagePlotItem.sigResetAxis.connect(
            self.setImagePlotAutoRangeOn, type=Qt.QueuedConnection)
        self.pgImagePlot2d.horCrossPlotItem.sigResetAxis.connect(
            self.setHorCrossPlotAutoRangeOn, type=Qt.QueuedConnection)
        self.pgImagePlot2d.verCrossPlotItem.sigResetAxis.connect(
            self.setVerCrossPlotAutoRangeOn, type=Qt.QueuedConnection)

        # Also update axis auto range tree items when linked axes are resized
        horCrossViewBox = self.pgImagePlot2d.horCrossPlotItem.getViewBox()
        horCrossViewBox.sigRangeChangedManually.connect(self.xAxisRangeCti.setAutoRangeOff)
        verCrossViewBox = self.pgImagePlot2d.verCrossPlotItem.getViewBox()
        verCrossViewBox.sigRangeChangedManually.connect(self.yAxisRangeCti.setAutoRangeOff)


    def _closeResources(self):
        """ Disconnects signals.
            Is called by self.finalize when the cti is deleted.
        """
        self.pgImagePlot2d.colorLegendItem.sigResetColorScale.disconnect(
            self.colorLegendCti.setAutoRangeOn)

        verCrossViewBox = self.pgImagePlot2d.verCrossPlotItem.getViewBox()
        verCrossViewBox.sigRangeChangedManually.disconnect(self.yAxisRangeCti.setAutoRangeOff)
        horCrossViewBox = self.pgImagePlot2d.horCrossPlotItem.getViewBox()
        horCrossViewBox.sigRangeChangedManually.disconnect(self.xAxisRangeCti.setAutoRangeOff)

        self.pgImagePlot2d.verCrossPlotItem.sigResetAxis.disconnect(self.setVerCrossPlotAutoRangeOn)
        self.pgImagePlot2d.horCrossPlotItem.sigResetAxis.disconnect(self.setHorCrossPlotAutoRangeOn)
        self.pgImagePlot2d.imagePlotItem.sigResetAxis.disconnect(self.setImagePlotAutoRangeOn)


    def setImagePlotAutoRangeOn(self, axisNumber):
        """ Sets the image plot's auto-range on for the axis with number axisNumber.

            :param axisNumber: 0 (X-axis), 1 (Y-axis), 2, (Both X and Y axes).
        """
        setXYAxesAutoRangeOn(self, self.xAxisRangeCti, self.yAxisRangeCti, axisNumber)


    def setHorCrossPlotAutoRangeOn(self, axisNumber):
        """ Sets the horizontal cross-hair plot's auto-range on for the axis with number axisNumber.

            :param axisNumber: 0 (X-axis), 1 (Y-axis), 2, (Both X and Y axes).
        """
        setXYAxesAutoRangeOn(self, self.xAxisRangeCti, self.horCrossPlotRangeCti, axisNumber)


    def setVerCrossPlotAutoRangeOn(self, axisNumber):
        """ Sets the vertical cross-hair plot's auto-range on for the axis with number axisNumber.

            :param axisNumber: 0 (X-axis), 1 (Y-axis), 2, (Both X and Y axes).
        """
        setXYAxesAutoRangeOn(self, self.verCrossPlotRangeCti, self.yAxisRangeCti, axisNumber)



class PgImagePlot2d(AbstractInspector):
    """ Inspector that contains a PyQtGraph 2-dimensional image plot.
    """

    def __init__(self, collector, parent=None):
        """ Constructor. See AbstractInspector constructor for parameters.
        """
        super(PgImagePlot2d, self).__init__(collector, parent=parent)

        # The sliced array is kept in memory. This may be different per inspector, e.g. 3D
        # inspectors may decide that this uses to much memory. The slice is therefor not stored
        # in the collector.
        self.slicedArray = None

        self.titleLabel = pg.LabelItem('title goes here...')

        # The image item
        self.imagePlotItem = ArgosPgPlotItem()
        self.viewBox = self.imagePlotItem.getViewBox()
        self.viewBox.disableAutoRange(BOTH_AXES)

        self.imageItem = pg.ImageItem()
        self.imageItem.setPos(-0.5, -0.5) # Center on pixels (see pg.ImageView.setImage source code)
        self.imagePlotItem.addItem(self.imageItem)

        self.colorLegendItem = ArgosColorLegendItem(self.imageItem)

        # Probe and cross hair plots
        self.crossPlotRow = None # the row coordinate of the cross hair. None if no cross hair.
        self.crossPlotCol = None # the col coordinate of the cross hair. None if no cross hair.
        self.horCrossPlotItem = ArgosPgPlotItem()
        self.verCrossPlotItem = ArgosPgPlotItem()
        self.horCrossPlotItem.setXLink(self.imagePlotItem)
        self.verCrossPlotItem.setYLink(self.imagePlotItem)
        self.horCrossPlotItem.setLabel('left', ' ')
        self.verCrossPlotItem.setLabel('bottom', ' ')
        self.horCrossPlotItem.showAxis('top', True)
        self.horCrossPlotItem.showAxis('bottom', False)
        self.verCrossPlotItem.showAxis('right', True)
        self.verCrossPlotItem.showAxis('left', False)

        self.crossPen = pg.mkPen("#BFBFBF")
        self.crossShadowPen = pg.mkPen([0, 0, 0, 100], width=3)
        self.crossLineHorShadow = pg.InfiniteLine(angle=0, movable=False, pen=self.crossShadowPen)
        self.crossLineVerShadow = pg.InfiniteLine(angle=90, movable=False, pen=self.crossShadowPen)
        self.crossLineHorizontal = pg.InfiniteLine(angle=0, movable=False, pen=self.crossPen)
        self.crossLineVertical = pg.InfiniteLine(angle=90, movable=False, pen=self.crossPen)

        self.imagePlotItem.addItem(self.crossLineVerShadow, ignoreBounds=True)
        self.imagePlotItem.addItem(self.crossLineHorShadow, ignoreBounds=True)
        self.imagePlotItem.addItem(self.crossLineVertical, ignoreBounds=True)
        self.imagePlotItem.addItem(self.crossLineHorizontal, ignoreBounds=True)

        self.probeLabel = pg.LabelItem('', justify='left')

        # Layout

        # Hiding the horCrossPlotItem and horCrossPlotItem will still leave some space in the
        # grid layout. We therefore remove them from the layout instead. We need to know if they
        # are already added.
        self.horPlotAdded = False
        self.verPlotAdded = False

        self.graphicsLayoutWidget = pg.GraphicsLayoutWidget()
        self.contentsLayout.addWidget(self.graphicsLayoutWidget)

        self.graphicsLayoutWidget.addItem(self.titleLabel, ROW_TITLE, COL_TITLE, colspan=3)
        self.graphicsLayoutWidget.addItem(self.colorLegendItem, ROW_COLOR, COL_COLOR, rowspan=2)
        self.graphicsLayoutWidget.addItem(self.imagePlotItem, ROW_IMAGE, COL_IMAGE)
        self.graphicsLayoutWidget.addItem(self.probeLabel, ROW_PROBE, COL_PROBE, colspan=3)

        gridLayout = self.graphicsLayoutWidget.ci.layout # A QGraphicsGridLayout
        gridLayout.setHorizontalSpacing(10)
        gridLayout.setVerticalSpacing(10)
        #gridLayout.setRowSpacing(ROW_PROBE, 40)

        gridLayout.setRowStretchFactor(ROW_HOR_LINE, 1)
        gridLayout.setRowStretchFactor(ROW_IMAGE, 2)
        gridLayout.setColumnStretchFactor(COL_IMAGE, 2)
        gridLayout.setColumnStretchFactor(COL_VER_LINE, 1)

        # Configuration tree
        self._config = PgImagePlot2dCti(pgImagePlot2d=self, nodeName='2D image plot')

        # Connect signals
        # Based mouseMoved on crosshair.py from the PyQtGraph examples directory.
        # I did not use the SignalProxy because I did not see any difference.
        self.imagePlotItem.scene().sigMouseMoved.connect(self.mouseMoved)


    def finalize(self):
        """ Is called before destruction. Can be used to clean-up resources.
        """
        logger.debug("Finalizing: {}".format(self))
        self.colorLegendItem.finalize()
        self.imagePlotItem.scene().sigMouseMoved.disconnect(self.mouseMoved)
        self.imagePlotItem.close()
        self.graphicsLayoutWidget.close()


    @classmethod
    def axesNames(cls):
        """ The names of the axes that this inspector visualizes.
            See the parent class documentation for a more detailed explanation.
        """
        return tuple(['Y', 'X'])


    def _clearContents(self):
        """ Clears the contents when no valid data is available
        """
        logger.debug("Clearing inspector contents")
        self.slicedArray = None
        self.titleLabel.setText('')

        # Don't clear the imagePlotItem, the imageItem is only added in the constructor.
        self.imageItem.clear()
        if hasattr(self.imageItem, '_wasIntegerData'):
            del self.imageItem._wasIntegerData
        #self.colorLegendItem.setLevels((0, 10))
        self.colorLegendItem.onImageChanged()  # Clears histogram

        self.imagePlotItem.setLabel('left', '')
        self.imagePlotItem.setLabel('bottom', '')

        # Set the histogram range and levels to finite values to prevent futher errors if this
        # function was called after an exception in self.drawContents
        #self.histLutItem.setHistogramRange(0, 100)
        #self.histLutItem.setLevels(0, 100)

        self.crossPlotRow, self.crossPlotCol = None, None

        self.probeLabel.setText('')
        self.crossLineHorizontal.setVisible(False)
        self.crossLineVertical.setVisible(False)
        self.crossLineHorShadow.setVisible(False)
        self.crossLineVerShadow.setVisible(False)

        self.horCrossPlotItem.clear()
        self.verCrossPlotItem.clear()


    def _drawContents(self, reason=None, initiator=None):
        """ Draws the plot contents from the sliced array of the collected repo tree item.

            The reason parameter is used to determine if the axes will be reset (the initiator
            parameter is ignored). See AbstractInspector.updateContents for their description.
        """
        self.crossPlotRow = None # reset because the sliced array shape may change
        self.crossPlotCol = None # idem dito

        gridLayout = self.graphicsLayoutWidget.ci.layout # A QGraphicsGridLayout

        if self.config.horCrossPlotCti.configValue:
            gridLayout.setRowStretchFactor(ROW_HOR_LINE, 1)
            if not self.horPlotAdded:
                self.graphicsLayoutWidget.addItem(self.horCrossPlotItem, ROW_HOR_LINE, COL_HOR_LINE)
                self.horPlotAdded = True
                gridLayout.activate()
        else:
            gridLayout.setRowStretchFactor(ROW_HOR_LINE, 0)
            if self.horPlotAdded:
                self.graphicsLayoutWidget.removeItem(self.horCrossPlotItem)
                self.horPlotAdded = False
                gridLayout.activate()

        if self.config.verCrossPlotCti.configValue:
            gridLayout.setColumnStretchFactor(COL_VER_LINE, 1)
            if not self.verPlotAdded:
                self.graphicsLayoutWidget.addItem(self.verCrossPlotItem, ROW_VER_LINE, COL_VER_LINE)
                self.verPlotAdded = True
                gridLayout.activate()
        else:
            gridLayout.setColumnStretchFactor(COL_VER_LINE, 0)
            if self.verPlotAdded:
                self.graphicsLayoutWidget.removeItem(self.verCrossPlotItem)
                self.verPlotAdded = False
                gridLayout.activate()

        slicedArray = self.collector.getSlicedArray()
        if slicedArray is None:
            self._clearContents()
            raise InvalidDataError()  # Don't show message, to common.
        elif not array_has_real_numbers(slicedArray.data):
            self._clearContents()
            raise InvalidDataError(
                "Selected item contains {} data.".format(array_kind_label(slicedArray.data)))
        else:
            self.slicedArray = slicedArray

        # -- Valid plot data from here on --

<<<<<<< HEAD
        if self.config.crossPlotGroupCti.checkState != Qt.Unchecked:
            tempPlotDataItem = self.config.crossPenCti.createPlotDataItem()
            if tempPlotDataItem.opts['pen'] is None and tempPlotDataItem.opts['symbol'] is None:
                self.sigShowMessage.emit(
                    "The cross-hair pen 'line' and 'symbol' config options are both unchecked!")

        numElem = np.prod(self.slicedArray.data.shape)
        if numElem == 0:
            self.sigShowMessage.emit("Current slice is empty.")  # Not expected to happen.
        elif numElem == 1:
            self.sigShowMessage.emit("Current slice contains only a single data point.")

        # PyQtGraph doesn't handle masked array so we convert the masked values to Nans. Missing
=======
        # PyQtGraph doesn't handle masked arrays so we convert the masked values to Nans. Missing
>>>>>>> aa58c4e0
        # data values are replaced by NaNs. The PyQtGraph image plot shows this as the color at the
        # lowest end of the color scale. Unfortunately we cannot choose a missing-value color, but
        # at least the Nans do not influence for the histogram and color range.
        # We don't update self.slicedArray here because the data probe should still be able to
        # print the actual value.
        imageArray = replaceMaskedValueWithFloat(self.slicedArray.data, self.slicedArray.mask,
                                                 np.nan, copyOnReplace=True)

        # Replace infinite value with Nans because PyQtGraph fails on them. Note that the CTIs of
        # the cross plots (e.g. horCrossPlotRangeCti) are still connected to self.slicedArray, so
        # if the cross section consists of only infs, they may not able to update the autorange.
        # A warning is issued in that case.
        # We don't update self.slicedArray here because the data probe should still be able to
        # print the actual value.
        imageArray = replaceMaskedValueWithFloat(imageArray, np.isinf(self.slicedArray.data),
                                                 np.nan, copyOnReplace=True)

        # Reset the axes ranges (via the config)
        if reason == UpdateReason.RTI_CHANGED or reason == UpdateReason.COLLECTOR_COMBO_BOX:
            self.config.xAxisRangeCti.autoRangeCti.data = True
            self.config.yAxisRangeCti.autoRangeCti.data = True
            #self.config.histColorRangeCti.autoRangeCti.data = True
            #self.config.histRangeCti.autoRangeCti.data = True
            self.config.horCrossPlotRangeCti.autoRangeCti.data = True
            self.config.verCrossPlotRangeCti.autoRangeCti.data = True

        # PyQtGraph uses the following dimension order: T, X, Y, Color.
        # We need to transpose the slicedArray ourselves because axes = {'x':1, 'y':0}
        # doesn't seem to do anything.
        imageArray = imageArray.transpose()

        # Set the _wasIntegerData to True if the original data type was a signed or unsigned. This
        # allows the ArgosColorLegendItem to make histogram bins as if it were an integer
        self.imageItem._wasIntegerData = self.slicedArray.data.dtype.kind in 'ui'
        self.imageItem.setImage(imageArray, autoLevels=False)  # Do after _wasIntegerData is set!

        self.imagePlotItem.setRectangleZoomOn(self.config.zoomModeCti.configValue)

        # Always use pan mode in the cross plots. Rectangle zoom is akward there and it's nice to
        # still be able to pan.
        #self.horCrossPlotItem.setRectangleZoomOn(self.config.zoomModeCti.configValue)
        #self.verCrossPlotItem.setRectangleZoomOn(self.config.zoomModeCti.configValue)

        self.horCrossPlotItem.invertX(self.config.xFlippedCti.configValue)
        self.verCrossPlotItem.invertY(self.config.yFlippedCti.configValue)

        self.probeLabel.setVisible(self.config.probeCti.configValue)

        self.titleLabel.setText(self.configValue('title').format(**self.collector.rtiInfo))

        # self.config.logBranch()
        self.config.updateTarget()


    @QtSlot(object)
    def mouseMoved(self, viewPos):
        """ Updates the probe text with the values under the cursor.
            Draws a vertical line and a symbol at the position of the probe.
        """
        try:
            check_class(viewPos, QtCore.QPointF)
            show_data_point = False # shows the data point as a circle in the cross hair plots
            self.crossPlotRow, self.crossPlotCol = None, None

            self.probeLabel.setText("<span style='color: #808080'>no data at cursor</span>")
            self.crossLineHorizontal.setVisible(False)
            self.crossLineVertical.setVisible(False)
            self.crossLineHorShadow.setVisible(False)
            self.crossLineVerShadow.setVisible(False)

            self.horCrossPlotItem.clear()
            self.verCrossPlotItem.clear()

            if self.slicedArray is not None and self.viewBox.sceneBoundingRect().contains(viewPos):

                # Calculate the row and column at the cursor.
                scenePos = self.viewBox.mapSceneToView(viewPos)
                row, col = round(scenePos.y()), round(scenePos.x())
                row, col = int(row), int(col) # Needed in Python 2
                nRows, nCols = self.slicedArray.shape

                if (0 <= row < nRows) and (0 <= col < nCols):
                    self.viewBox.setCursor(Qt.CrossCursor)

                    self.crossPlotRow, self.crossPlotCol = row, col
                    index = tuple([row, col])
                    valueStr = to_string(self.slicedArray.data[index],
                                         masked=self.slicedArray.maskAt(index),
                                         maskFormat='&lt;masked&gt;')
                    txt = "pos = ({:d}, {:d}), value = {}".format(row, col, valueStr)
                    self.probeLabel.setText(txt)

                    # Show cross section at the cursor pos in the line plots
                    if self.config.horCrossPlotCti.configValue:
                        self.crossLineHorShadow.setVisible(True)
                        self.crossLineHorizontal.setVisible(True)
                        self.crossLineHorShadow.setPos(row)
                        self.crossLineHorizontal.setPos(row)

                        # Line plot of cross section row.
                        # First determine which points are connected or separated by masks/nans.
                        rowData = self.slicedArray.data[row, :]
                        connected = np.isfinite(rowData)
                        if is_an_array(self.slicedArray.mask):
                            connected = np.logical_and(connected, ~self.slicedArray.mask[row, :])
                        else:
                            connected = (np.zeros_like(rowData)
                                         if self.slicedArray.mask else connected)

                        # Replace mask by Nans. Only doing when not showing lines to hack around PyQtGraph issue 1057
                        # See comment in PgLinePlot1d._drawContents for a more detailed explanation
                        # TODO: reuse imageItem data array when this hack is no longer necessary
                        if not self.config.crossPenCti.lineCti.configValue:
                            rowData = replaceMaskedValueWithFloat(rowData, np.logical_not(connected),
                                                                  np.nan, copyOnReplace=True)

                        # Replace infinite value with nans because PyQtGraph can't handle them
                        rowData = replaceMaskedValueWithFloat(rowData, np.isinf(rowData),
                                                              np.nan, copyOnReplace=True)

                        horPlotDataItem = self.config.crossPenCti.createPlotDataItem()
                        # TODO: try to use connect='finite' when the hack above is no longer necessary. In that case
                        # test with array_masked test data
                        horPlotDataItem.setData(rowData, connect=connected)
                        self.horCrossPlotItem.addItem(horPlotDataItem)


                        # Vertical line in hor-cross plot
                        crossLineShadow90 = pg.InfiniteLine(angle=90, movable=False,
                                                            pen=self.crossShadowPen)
                        crossLineShadow90.setPos(col)
                        self.horCrossPlotItem.addItem(crossLineShadow90, ignoreBounds=True)
                        crossLine90 = pg.InfiniteLine(angle=90, movable=False, pen=self.crossPen)
                        crossLine90.setPos(col)
                        self.horCrossPlotItem.addItem(crossLine90, ignoreBounds=True)

                        if show_data_point:
                            crossPoint90 = pg.PlotDataItem(symbolPen=self.crossPen)
                            crossPoint90.setSymbolBrush(QtGui.QBrush(
                                    self.config.crossPenCti.penColor))
                            crossPoint90.setSymbolSize(10)
                            crossPoint90.setData((col,), (rowData[col],))
                            self.horCrossPlotItem.addItem(crossPoint90, ignoreBounds=True)

                        self.config.horCrossPlotRangeCti.updateTarget() # update auto range
                        del rowData # defensive programming

                    if self.config.verCrossPlotCti.configValue:
                        self.crossLineVerShadow.setVisible(True)
                        self.crossLineVertical.setVisible(True)
                        self.crossLineVerShadow.setPos(col)
                        self.crossLineVertical.setPos(col)

                        # Line plot of cross section row.
                        # First determine which points are connected or separated by masks/nans.
                        colData = self.slicedArray.data[:, col]
                        connected = np.isfinite(colData)
                        if is_an_array(self.slicedArray.mask):
                            connected = np.logical_and(connected, ~self.slicedArray.mask[:, col])
                        else:
                            connected = (np.zeros_like(colData)
                                         if self.slicedArray.mask else connected)

                        # Replace mask by Nans. Only doing when not showing lines to hack around PyQtGraph issue 1057
                        # See comment in PgLinePlot1d._drawContents for a more detailed explanation
                        if not self.config.crossPenCti.lineCti.configValue:
                            colData = replaceMaskedValueWithFloat(colData, np.logical_not(connected),
                                                                  np.nan, copyOnReplace=True)

                        # Replace infinite value with nans because PyQtGraph can't handle them
                        colData = replaceMaskedValueWithFloat(colData, np.isinf(colData),
                                                              np.nan, copyOnReplace=True)

                        verPlotDataItem = self.config.crossPenCti.createPlotDataItem()
                        verPlotDataItem.setData(colData, np.arange(nRows), connect=connected)
                        self.verCrossPlotItem.addItem(verPlotDataItem)

                        # Horizontal line in ver-cross plot
                        crossLineShadow0 = pg.InfiniteLine(angle=0, movable=False,
                                                           pen=self.crossShadowPen)
                        crossLineShadow0.setPos(row)
                        self.verCrossPlotItem.addItem(crossLineShadow0, ignoreBounds=True)
                        crossLine0 = pg.InfiniteLine(angle=0, movable=False, pen=self.crossPen)
                        crossLine0.setPos(row)
                        self.verCrossPlotItem.addItem(crossLine0, ignoreBounds=True)

                        if show_data_point:
                            crossPoint0 = pg.PlotDataItem(symbolPen=self.crossPen)
                            crossPoint0.setSymbolBrush(QtGui.QBrush(self.config.crossPenCti.penColor))
                            crossPoint0.setSymbolSize(10)
                            crossPoint0.setData((colData[row],), (row,))
                            self.verCrossPlotItem.addItem(crossPoint0, ignoreBounds=True)

                        self.config.verCrossPlotRangeCti.updateTarget() # update auto range
                        del colData # defensive programming

        except Exception as ex:
            # In contrast to _drawContents, this function is a slot and thus must not throw
            # exceptions. The exception is logged. Perhaps we should clear the cross plots, but
            # this could, in turn, raise exceptions.
            if DEBUGGING:
                raise
            else:
                logger.exception(ex)
<|MERGE_RESOLUTION|>--- conflicted
+++ resolved
@@ -466,7 +466,6 @@
 
         # -- Valid plot data from here on --
 
-<<<<<<< HEAD
         if self.config.crossPlotGroupCti.checkState != Qt.Unchecked:
             tempPlotDataItem = self.config.crossPenCti.createPlotDataItem()
             if tempPlotDataItem.opts['pen'] is None and tempPlotDataItem.opts['symbol'] is None:
@@ -479,10 +478,7 @@
         elif numElem == 1:
             self.sigShowMessage.emit("Current slice contains only a single data point.")
 
-        # PyQtGraph doesn't handle masked array so we convert the masked values to Nans. Missing
-=======
         # PyQtGraph doesn't handle masked arrays so we convert the masked values to Nans. Missing
->>>>>>> aa58c4e0
         # data values are replaced by NaNs. The PyQtGraph image plot shows this as the color at the
         # lowest end of the color scale. Unfortunately we cannot choose a missing-value color, but
         # at least the Nans do not influence for the histogram and color range.
