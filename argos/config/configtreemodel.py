--- conflicted
+++ resolved
@@ -235,14 +235,8 @@
     def resetAllSettings(self):
         """ Resets all items in the tree to their default
         """
-<<<<<<< HEAD
         logger.debug("Resetting all settings")
-        self.invisibleRootItem.resetToDefault(resetChildren=True)
-        self.emitDataChanged(self.invisibleRootItem)     # Updates the tree
-        self.sigItemChanged.emit(self.invisibleRootItem) # Updates the inspector
-
-=======
-        logger.debug("Resetting all settings ----------------------")
         self.invisibleRootTreeItem.resetToDefault(resetChildren=True)
-        self.invisibleRootTreeItem.updateTarget()
->>>>>>> a88ee693
+        self.emitDataChanged(self.invisibleRootTreeItem)     # Updates the tree
+        self.sigItemChanged.emit(self.invisibleRootTreeItem) # Updates the inspector
+
