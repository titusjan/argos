
Argos philosophy:
    -   Argos is a reader, not a writer.
        It opens all files read-only. No modification will ever be performed on a data file.
    -   Argos is single threaded to keep it simple.
    -   Argos shall remain a stand-alone tool and not become a part of other projects such as
        IPython or Spyder.

    PyQtGraph:
        - Mouse buttons
        - Zoom buttons
        - ExceptHook
        - Handle Nans
        - Handle masked arrays
        - Warning QApplication created before...

    PgColorBar:
        - Default extent = 100 % of pixels
        - Clear histogram when image is set to empty. (clear color scale?)


TODO short term:

    axesNames: rows, columns in table inspector.
    resize repo should resize the name column.

<<<<<<< HEAD
    There seems to be a bug when closing opening mydict/pandas test data
    The contents is removed. When closing mydict, only subdicts are removed.

    What to do with (json) lists. Convert to array?
=======
    Tooltips for spin-slider in collector
    Warning in text inspector if more than one element is selected.

    JSON files in text/table inspector. Yaml files.

    Bugs and issues
    ---------------
        IrisCC motor data units is in meters while attribute is in millimeters.
        Probably because it is a structured array with to (m) units

        Using "argos ." doesn't expand the directory (at least on Windows)

        Open/close item doesn't work with memoryctis.MappingRti (and perhaps other memory RTIs)
            After closing and opening, the child nodes have disappeared.

        Reload file from context menu gives error

        What if the H5 only has a dimension label? 2020-10-04. What is this? Perhaps mini_scanner_output

        What if they have multiple dimension scales?
            /argos/mini_scanner_output/multiple_dimension_scales.h5

        Remove warnings if all elements in the slice have the same value.

>>>>>>> 2be6989d

TODO mid term:
    During log test walks the program seems to slow down.
        E.g. "ucar\test_echam_spectral-deflated.nc" takes one minute during a full ucar test, and
        only half a minute when testing it alone (only table inspector, log level info).

    Fixed font size in tables and trees so that windows10 with two monitors works. (setFixedPitch)

    Zebra striping?
    The problem is that the currently selected RTI is poorly visible when the data tree loses focus. Fix with CSS?

    Exporter to PNG

    Automated testing (check AppVeyor, Azure Pipelines, CircleCI and TravisCI)

    Create HDF5 test data from: https://portal.hdfgroup.org/display/HDF5/Other+Examples

    Make Rti.isFileFileFormat that opens a file and check if the RTI supports this.
        Call this only for RTIs that are visible in the tree (e.g. when the icons is queried by the model.
        Make an RTI that serves as a placeholder and shows name. This way large directories can opened quickly
        but only visible files are opened and checked.

    Split screen for inspectors/config

    Histogram / statistics inspector.

    Look at QSizePolicy::setControlType

    Default outlier percentage op 0.1%?

	Interaction in IPython
	(auto)refresh

    Consider getting rid of fake dimensions in getSlicedArray because it fails with masked arrays with fill values.
        /argos/trop/2015_03_16T16_32_16_MonA/after_dccorr_l1bavg/trl1brb8g.lx.nc/BAND8/
            ICID_30683_GROUP_00001/INSTRUMENT/housekeeping_data
        The less we do there, the less chance an error occurs.

    Editable defaults in config tree.

    Test ExdirFieldRti


TODO long term:

    When the collector can have multiple entries, the RtiPlugin can select them by default.
    E.g. you can make an TropL2 RTI pluting that always selects the lat and lon dimension on the
    x-axis. If a ncdf/hdf file follows the CF conventions, we can use that instead.

    Drag and drop from file manager.

    Matplotlib inspector

   	Combine property, dimension and attribute tables dock windows in a tree in a single dockwindow.
   	    Config values.

    Table inspector flip Y axis?

    Changing the inspector should not change the collector spinboxes.

    TextView inspector
        XML pretty print.

    Use valid_range attributes to determine the color range (crossPlotAutoRangeMethods) (or set them in the mask?)
        /argos/hdf-eos/DeepBlue-SeaWiFS-1.0_L3_20100101_v002-20110527T191319Z.h5/viewing_zenith_angle

    Look at declaritive plotting:
        https://altair-viz.github.io/
        https://vega.github.io/vega/

Collectors:
	test with Evoss sciamachy products


Handle Exception:
	Quit button.
	Resize message box.

Test:
	Memory leaks?

TODO Long term or nice to have:

    Downsample large slices (e.g. read a 300 MB wav file into a table or lineplot.)

    nested arrays (/argos/idl-sav-files/qds_dd.sav/qds_dd/OCCURRENCES) (need to read first element)
	confirm on error when editing cell
	make argos assert and assertEqual function for sanity checks (consistent "please report this bug" text)
	persistent expand of config options?
	thinks how to stretch last line when toggling columns on/off (recalc column size?)
	let repo tree view work with multiple selected items
	example RTI using XML file.

	Change settings file from menu?
	Plugin management window
	clean-up the settings reading/writing
	Qt::SizeHintRole in toggleTreeView?
	http://snorf.net/blog/2014/08/09/validating-user-input-in-pyqt4-using-qvalidator/

    Look at Qt::ItemIsAutoTristate and Qt::ItemIsUserTristate

THINK:
	relative imports? What's the use except for easy relocation of packeges?
	    A google search seems to indicate that it doesn't always work ok (although these days most
	    issues are ironed out). Futhermore using if __name__ == "__main__" is then problematic.


    _drawContents raises an InvalidDataError exception when no valid data is available.
    If we would check for invalid data in AbstractInspector.drawContents, we must call
    collected.getSlicedArray. This may be slow, so to avoid calling it twice the sliced array should
    then be passed as a parameter to _drawContents. However, this may become complicated later, when
    are multiple collected arrays will be implemented.


	use decorators in AbstractLazyLoadTreeItem?
	createFromFileName does not work with memory RTI. Options:
		1) Implement resource attribute.
			Cons: where to set the fileName = os.path.realpath(resource) (in a setter?)
		2) Implement createFromResource method. Don't check file names in children? How?
		3) Separate fileName and resource attributes (which is a bit of a duplicated effort)

	When there are multiple repo tree viewers, do they share a selection? Or do the details
		only work per repo tree viewer?
		# https://steveire.wordpress.com/2010/04/20/sharing-a-qitemselection-between-views-through-proxy-models/

	Collectors must be able to do small calculations? (e.g. auto-signal = exp - dark). Probably not!
	Inspectors can do calculations as well (e.g. image processing; select filter in combobox)

	If a new RTI is selected, does the plot range need to be updated? Yes, the unit will change.


USE CASES:
	Select 3 lines of a wavelength map (at 0 and extreme swath angles), then select another detector.
	Compare irrads


BUGS:



Zero sized array in.
/Users/kenter/work/spec-ind/data/tata/TATA scan3/TATA_scan1_x124_y019_2500.h5 /rawData/timestamp
Gives error in image plot:
      File "/Users/kenter/prog/external/argos/argos/inspector/pgplugins/pghistlutitem.py", line 199, in imageChanged
        histRange = (np.nanmin(img), np.nanmax(img))
      File "/Users/kenter/miniconda3/envs/argos/lib/python3.5/site-packages/numpy/lib/nanfunctions.py", line 240, in nanmin
        res = np.fmin.reduce(a, axis=axis, out=out, **kwargs)
    ValueError: zero-size array to reduction operation fmin which has no identity
    Perhaps fix win new color range.






NEXT VERSION:

    Reload gives error for memory RTIs. TypeError: __init__() missing 1 required positional argument: 'dictionary'
        Disable reload? Better try to implement this similarly to the object browser.
        All memory RTIs constructors should probably have an obj parameter instead of the file_name.
        The file_name parameter should be added by descendants that actual use it.
        However, the file_name should be passed on to children. So no.


SOLVED or WON'T FIX
    Why doesn't the following variable have a shape? (Because it is a HDF-5 scalar. Won't fix)
        /argos/trop/2015_01_07T09_29_12_svn4465_wls_prnu/ql_test_020_minutes-020-021/report.detector1.nc/settings


    Missing data for structured array fields (unit column)
    /argos/trop/ql_test_020_minutes-020-021/qlbd4raw.lx.nc/BAND4/ICID_04003_GROUP_00000/INSTRUMENT/housekeeping_data
        # I think the issue is that the unit is a list wiht a single tuple [ (b'K', b'K', b'K', b'K', b's', b'K', b'K', b'K', b'K', b'K', b'K', b'K', b'K', b'K', b'K', b'K', b'K', b'K', b'K', b'K', b'K', b'K', b'K', b'1', b'1', b'1', b'1', b'1', b'1', b'1', b'1', b'1', b'1', b'1', b'1', b'1', b'1', b'V')]

        # Idem
        /argos/trop/2015_01_07T09_29_12_svn4465_wls_prnu/ql_test_020_minutes-020-021/engDat.nc/DETECTOR1/clock


    https://bugreports.qt.io/browse/QTBUG-40585
        (modalSession has been exited prematurely - check for a reentrant call to endModalSession)
        Seems to have disappeared.

    # Exit code 139 segfault (11)
        /argos/icm/S5P_ICM_CA_UVN_20120919T051721_20120919T065655_01890_01_001000_20151002T140000.h5/BAND1_ANALYSIS/GAINS_CCD/gains_ccd_B_group_keys
        # This happens when I read the file with h5py, so not an argos issue.

    <NcdfVariableRti: /argos/occ/bg_corr_nominals/report.detector2.nc/settings>
        ValueError: axes don't match array
        #This is because the settings is a scalar (when opened in HDF5)

    Why does /argos/ucar/IMAGE0002.nc/dataWidth have no shape?
        Because it is a scalar, which is perfectly valid in NetCDF.
        I can't open this file in h5py though (file signature not found). This seems a h5py problem because it can be
        opened with HDFView.

    Seems to have the wrong data in hdf-5. Same issue as at KNMI
        /argos/trop/2015_01_07T09_29_12_svn4465_wls_prnu/ql_test_020_minutes-020-021/engDat.nc/DETECTOR4/swir_settings
        /argos/trop/ql_test_020_minutes-020-021/qlbd4raw.lx.nc/BAND4/ICID_04003_GROUP_00000/INSTRUMENT/housekeeping_data (this one also?)
        /argos/trop/ql_test_020_minutes-020-021/qlbd2eps.lx.nc/BAND2/ICID_04003_GROUP_00000/INSTRUMENT/instrument_settings> certainly (old laptop, numpy 1.11.1)
            was: size of tuple must match number of fields. (This was due to numpy 1.11.1, fixed 1.11.2).
                This was because the length of dtype.descr != .dtype.names because of padding.

            also was: Had 'NotImplementedType' object has no attribute 'ndim'  (when reading with H5py mode!), this is fixed now

        Crash in numpy 1.11.1
        Wrong data: 2.6.0 (libhdf5: 1.8.17) h5py
        Correct data: 2.6.0 (libhdf5: 1.8.17) NCDF

        The wrong data order was probably due to files made in libhdf 1.8 that where read with libhdf 1.10 or vice versa (e.g. KNMI ICM file)


    PyQtGraph issue:
        Set the {path} the plot title, then set the {name} in the plot title. The title is not centered.


    (argos) ~> python -c "import netCDF4"
        Traceback (most recent call last):
          File "<string>", line 1, in <module>
          File "/Users/kenter/miniconda3/envs/argos/lib/python3.5/site-packages/netCDF4/__init__.py", line 3, in <module>
            from ._netCDF4 import *
        ImportError: dlopen(/Users/kenter/miniconda3/envs/argos/lib/python3.5/site-packages/netCDF4/_netCDF4.cpython-35m-darwin.so, 2): Library not loaded: @rpath/libmfhdf.0.dylib
          Referenced from: /Users/kenter/miniconda3/envs/argos/lib/libnetcdf.11.dylib
          Reason: image not found
    Was fixed by conda update all.

            hdf4:           4.2.11-0         --> 4.2.12-1
            libpng:         1.6.27-0         --> 1.6.30-1
            mkl:            2017.0.1-0       --> 2017.0.3-0
            openssl:        1.0.2k-1         --> 1.0.2l-0
            prompt_toolkit: 1.0.14-py35_0    --> 1.0.15-py35_0
            python:         3.5.3-1          --> 3.5.4-0
            qt:             5.6.2-0          --> 5.6.2-2
            setuptools:     27.2.0-py35_0    --> 36.4.0-py35_1
            xz:             5.2.2-1          --> 5.2.3-0
            zlib:           1.2.8-3          --> 1.2.11-0

    /argos/ucar/madis-hydro.nc/firstOverflow
        Gives the correct mask, but the underlying data is set to 0.0 by netCDF4 python Module.
        HDFView shows the value to be the same as the fillValue (-1).
        The file can't be opened with h5py 2.10.0 (libhdf5: 1.10.6). Gives: file signature not found

    Nans are not plotted. Is issue with Qt/PyQtGraph
        https://github.com/pyqtgraph/pyqtgraph/issues/1057<|MERGE_RESOLUTION|>--- conflicted
+++ resolved
@@ -24,12 +24,10 @@
     axesNames: rows, columns in table inspector.
     resize repo should resize the name column.
 
-<<<<<<< HEAD
     There seems to be a bug when closing opening mydict/pandas test data
     The contents is removed. When closing mydict, only subdicts are removed.
 
     What to do with (json) lists. Convert to array?
-=======
     Tooltips for spin-slider in collector
     Warning in text inspector if more than one element is selected.
 
@@ -54,7 +52,6 @@
 
         Remove warnings if all elements in the slice have the same value.
 
->>>>>>> 2be6989d
 
 TODO mid term:
     During log test walks the program seems to slow down.
